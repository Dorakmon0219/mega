[workspace]
members = [
    "mega",
    "gateway",
    "common",
    "mercury",
    "jupiter",
    "venus",
    "ceres",
    "libra",
    "vault",
    "neptune",
    "saturn",
    "lunar/src-tauri",
]
default-members = ["mega", "libra"]
exclude = ["craft"]
resolver = "1"

[workspace.dependencies]
gateway = { path = "gateway" }
common = { path = "common" }
mercury = { path = "mercury" }
jupiter = { path = "jupiter" }
venus = { path = "venus" }
ceres = { path = "ceres" }
callisto = { path = "jupiter/callisto" }
gemini = { path = "gemini" }
vault = { path = "vault" }
neptune = { path = "neptune" }
saturn = { path = "saturn" }
mega = { path = "mega" }
anyhow = "1.0.86"
serde = "1.0.203"
serde_json = "1.0.117"
tracing = "0.1.40"
tracing-subscriber = "0.3.18"
tracing-appender = "0.2"
thiserror = "1.0.61"
rand = "0.8.5"
smallvec = "1.13.2"
tokio = "1.38.0"
tokio-stream = "0.1.15"
tokio-test = "0.4.4"
rayon = "1.10.0"
clap = "4.5.4"
async-trait = "0.1.80"
async-stream = "0.3.5"
bytes = "1.6.0"
memchr = "2.7.2"
chrono = "0.4.38"
sha1 = "0.10.6"
sha256 = "1.5"
futures = "0.3.30"
futures-util = "0.3.30"
go-defer = "0.1.0"
russh = "0.44.0"
russh-keys = "0.44.0"
axum = "0.7.5"
tower-http = "0.5.2"
tower = "0.4.13"
hex = "0.4.3"
sea-orm = "0.12.15"
flate2 = "1.0.30"
bstr = "1.9.1"
colored = "2.1.0"
idgenerator = "2.0.0"
num_cpus = "1.16.0"
config = "0.14.0"
<<<<<<< HEAD
shadow-rs = "0.29.0"
reqwest = "0.12.5"
lazy_static = "1.5.0"
=======
shadow-rs = "0.30.0"
reqwest = "0.12.5"
>>>>>>> 6a14e287
<|MERGE_RESOLUTION|>--- conflicted
+++ resolved
@@ -67,11 +67,6 @@
 idgenerator = "2.0.0"
 num_cpus = "1.16.0"
 config = "0.14.0"
-<<<<<<< HEAD
-shadow-rs = "0.29.0"
-reqwest = "0.12.5"
-lazy_static = "1.5.0"
-=======
 shadow-rs = "0.30.0"
 reqwest = "0.12.5"
->>>>>>> 6a14e287
+lazy_static = "1.5.0"