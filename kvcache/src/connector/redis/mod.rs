--- conflicted
+++ resolved
@@ -225,30 +225,6 @@
     }
 
     #[test]
-<<<<<<< HEAD
-    #[ignore = "need_redis_environment"]
-    fn test_face_connect() {
-        std::env::set_var("REDIS_CONFIG", "redis://127.0.0.1:6379");
-        let cache = KVCache::<RedisClient<_, _>>::new();
-        let a  = TestMessage {
-            id: 12,
-            message: vec![1, 2, 3, 4, 5],
-        };
-        let b = TestMessage {
-            id: 12,
-            message: vec![4, 5, 6, 7, 8],
-        };
-        cache.set(3_i32, a.clone()).unwrap();
-        cache.set(4, b.clone()).unwrap();
-        assert_eq!(cache.get(3), Some(a));
-        assert_eq!(cache.get(4), Some(b));
-        cache.del(4).unwrap();
-        assert_eq!(cache.get(4), None);
-    }
-
-    #[test]
-=======
->>>>>>> b02c9245
     fn test_mock_redis() {
         let cache = KVCache::<RedisMockClient<_, _>>::new();
         let a = TestMessage {
