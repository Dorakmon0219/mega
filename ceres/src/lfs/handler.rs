use std::cmp::min;
use std::collections::HashMap;

use crate::lfs::lfs_structs::ChunkRepresentation;
use crate::lfs::lfs_structs::{
    BatchRequest, LockList, LockRequest, ObjectError, UnlockRequest, VerifiableLockList,
    VerifiableLockRequest,
};
use crate::lfs::lfs_structs::{Link, Lock, LockListQuery, MetaObject, Representation, RequestVars};
use anyhow::Result;
use bytes::Bytes;
use callisto::{lfs_locks, lfs_objects, lfs_split_relations};
use chrono::{prelude::*, Duration};
use common::config::PackConfig;
use common::errors::{GitLFSError, MegaError};
use futures::Stream;
use jupiter::context::Context;
use jupiter::storage::lfs_db_storage::LfsDbStorage;
use rand::prelude::*;
use sea_orm::{DatabaseTransaction, EntityTrait, IntoActiveModel, TransactionTrait};
use tokio_stream::wrappers::ReceiverStream;

pub async fn lfs_retrieve_lock(
    storage: LfsDbStorage,
    query: LockListQuery,
) -> Result<LockList, GitLFSError> {
    let mut lock_list = LockList {
        locks: vec![],
        next_cursor: "".to_string(),
    };
    match lfs_get_filtered_locks(
        storage,
        &query.refspec,
        &query.path,
        &query.cursor,
        &query.limit,
    )
    .await
    {
        Ok((locks, next)) => {
            lock_list.locks = locks;
            lock_list.next_cursor = next;
            Ok(lock_list)
        }
        Err(_) => Err(GitLFSError::GeneralError(
            "Lookup operation failed!".to_string(),
        )),
    }
}

pub async fn lfs_verify_lock(
    storage: LfsDbStorage,
    req: VerifiableLockRequest,
) -> Result<VerifiableLockList, MegaError> {
    let mut limit = req.limit.unwrap_or(0);
    if limit == 0 {
        limit = 100;
    }
    let res = lfs_get_filtered_locks(
        storage,
        &req.refs.name,
        "",
        &req.cursor.clone().unwrap_or("".to_string()).to_string(),
        &limit.to_string(),
    )
    .await;

    let mut lock_list = VerifiableLockList {
        ours: vec![],
        theirs: vec![],
        next_cursor: "".to_string(),
    };
    match res {
        Ok((locks, next_cursor)) => {
            lock_list.next_cursor = next_cursor;

            for lock in locks.iter() {
                if Option::is_none(&lock.owner) {
                    lock_list.ours.push(lock.clone());
                } else {
                    lock_list.theirs.push(lock.clone());
                }
            }
        }
        Err(_) => return Err(MegaError::with_message("Lookup operation failed!")),
    };
    Ok(lock_list)
}

pub async fn lfs_create_lock(storage: LfsDbStorage, req: LockRequest) -> Result<Lock, GitLFSError> {
    let res = lfs_get_filtered_locks(
        storage.clone(),
        &req.refs.name,
        &req.path.to_string(),
        "",
        "1",
    )
    .await;

    match res {
        Ok((locks, _)) => {
            if !locks.is_empty() {
                return Err(GitLFSError::GeneralError("Lock already exist".to_string()));
            }
        }
        Err(_) => {
            return Err(GitLFSError::GeneralError(
                "Failed when filtering locks!".to_string(),
            ));
        }
    };

    let lock = Lock {
        id: {
            let mut random_num = String::new();
            let mut rng = rand::rng();
            for _ in 0..8 {
                random_num += &(rng.random_range(0..9)).to_string();
            }
            random_num
        },
        path: req.path.to_owned(),
        owner: None,
        locked_at: {
            let locked_at: DateTime<Utc> = Utc::now();
            locked_at.to_rfc3339()
        },
    };

    match lfs_add_lock(storage.clone(), &req.refs.name, vec![lock.clone()]).await {
        Ok(_) => Ok(lock),
        Err(_) => Err(GitLFSError::GeneralError(
            "Failed when adding locks!".to_string(),
        )),
    }
}

pub async fn lfs_delete_lock(
    storage: LfsDbStorage,
    id: &str,
    unlock_request: UnlockRequest,
) -> Result<Lock, GitLFSError> {
    if id.is_empty() {
        return Err(GitLFSError::GeneralError("Invalid lock id!".to_string()));
    }
    let res = delete_lock(
        storage,
        &unlock_request.refs.name,
        None,
        id,
        unlock_request.force.unwrap_or(false),
    )
    .await;
    match res {
        Ok(deleted_lock) => {
            if deleted_lock.id.is_empty()
                && deleted_lock.path.is_empty()
                && deleted_lock.owner.is_none()
                && deleted_lock.locked_at == DateTime::<Utc>::MIN_UTC.to_rfc3339()
            {
                Err(GitLFSError::GeneralError(
                    "Unable to find lock!".to_string(),
                ))
            } else {
                Ok(deleted_lock)
            }
        }
        Err(_) => Err(GitLFSError::GeneralError(
            "Delete operation failed!".to_string(),
        )),
    }
}

///
///
/// Reference:
///     1. [Git LFS Batch API](https://github.com/git-lfs/git-lfs/blob/main/docs/api/batch.md)
pub async fn lfs_process_batch(
    context: &Context,
    mut batch_vars: BatchRequest,
) -> Result<Vec<Representation>, GitLFSError> {
    let bvo = &mut batch_vars.objects;
    for request in bvo {
        request.authorization = "".to_string();
    }
    let mut response_objects = Vec::<Representation>::new();
    let storage = context.services.lfs_db_storage.clone();
    let config = context.config.lfs.clone();
    let server_url = context.config.lfs.url.clone();

    for object in &batch_vars.objects {
        let meta = lfs_get_meta(storage.clone(), &object.oid).await;
        // Found
        let found = meta.is_ok();
        let mut meta = meta.unwrap_or_default();
        if found && lfs_file_exist(context, &meta).await {
            // original download method, split mode use ``
            response_objects.push(
                represent(
                    object,
                    &meta,
                    batch_vars.operation == "download",
                    false,
                    false,
                    &server_url,
                )
                .await,
            );
            continue;
        }
        // Not found
        if batch_vars.operation == "upload" {
            meta = lfs_put_meta(storage.clone(), object, config.enable_split)
                .await
                .unwrap();
            response_objects.push(represent(object, &meta, false, true, false, &server_url).await);
        } else {
            let rep = Representation {
                oid: object.oid.to_owned(),
                size: object.size,
                authenticated: None,
                actions: None,
                error: Some(ObjectError {
                    code: 404,
                    message: "Not found".to_owned(),
                }),
            };
            response_objects.push(rep);
        }
    }
    Ok(response_objects)
}

/// if server enable split, then return a list of chunk ids.
/// else return an error.
pub async fn lfs_fetch_chunk_ids(
    context: &Context,
    oid: &String,
) -> Result<Vec<ChunkRepresentation>, GitLFSError> {
    let config = context.config.lfs.clone();

    if !config.enable_split {
        return Err(GitLFSError::GeneralError(
            "Server didn't run in `split` mode, didn't support chunk ids".to_string(),
        ));
    }
    let storage = context.services.lfs_db_storage.clone();

    let meta = lfs_get_meta(storage.clone(), oid)
        .await
        .map_err(|_| GitLFSError::GeneralError("".to_string()))?;
    assert!(meta.splited, "database didn't match the split mode");

    let relations = storage
        .get_lfs_relations(oid.to_owned())
        .await
        .map_err(|_| GitLFSError::GeneralError("".to_string()))?;

    if relations.is_empty() {
        return Err(GitLFSError::GeneralError(
            "oid didn't have chunks".to_string(),
        ));
    }
    let mut response_objects = Vec::<ChunkRepresentation>::new();
    let server_url = context.config.lfs.url.clone();

    for relation in relations {
        // Reuse RequestArgs to create a link
        let tmp_request_vars = RequestVars {
            oid: relation.sub_oid.clone(),
            size: relation.size,
            ..Default::default()
        };
        response_objects.push(ChunkRepresentation {
            sub_oid: relation.sub_oid,
            size: relation.size,
            offset: relation.offset,
            link: create_link(
                &tmp_request_vars.download_link(server_url.to_string()).await,
                &HashMap::new(),
            ),
        });
    }
    Ok(response_objects)
}

/// Upload object to storage.
/// if server enable split, split the object and upload each part to storage, save the relationship to database.
pub async fn lfs_upload_object(
    context: &Context,
    request_vars: &RequestVars,
    body_bytes: &[u8],
) -> Result<(), GitLFSError> {
    let config = context.config.lfs.clone();
    let storage = context.services.lfs_db_storage.clone();
    let lfs_storage = context.services.lfs_storage.clone();

    let meta = lfs_get_meta(storage.clone(), &request_vars.oid).await?;
    tracing::debug!("upload lfs object {} size: {}", meta.oid, meta.size);
    let split_size = match PackConfig::get_size_from_str(&config.split_size, || Ok(0)) {
        Ok(split_size) => split_size,
        Err(err) => return Err(GitLFSError::GeneralError(err)),
    };
    if config.enable_split && meta.splited {
        // assert!(request_vars.size == body_bytes.len() as i64, "size didn't match: {} != {}", request_vars.size, body_bytes.len()); // TODO: git client, request_vars.size is `0`!!
        // split object to blocks

        let mut sub_ids = vec![];
        for chunk in body_bytes.chunks(split_size) {
            // sha256
            let sub_id = hex::encode(ring::digest::digest(&ring::digest::SHA256, chunk));
            let res = lfs_storage.put_object(&sub_id, chunk).await;
            if res.is_err() {
                lfs_delete_meta(&storage, request_vars).await?;
                // TODO: whether/how to delete the uploaded blocks.
                return Err(GitLFSError::GeneralError(String::from(
                    "Header not acceptable!",
                )));
            }
            sub_ids.push(sub_id);
        }
        tracing::debug!(
            "lfs object {} split into {} chunks",
            meta.oid,
            sub_ids.len()
        );

        // save the relationship to database
        let con = storage.get_connection();
        let tx = con.begin().await.unwrap();
        let mut offset = 0;
        for sub_id in sub_ids {
            let size = min(split_size as i64, body_bytes.len() as i64 - offset);
            let result = lfs_put_relation(&tx, &meta.oid, &sub_id, offset, size).await;
            if result.is_err() {
                tx.rollback().await.unwrap();
                lfs_delete_meta(&storage, request_vars).await.unwrap();
                tracing::error!("lfs object upload failed, failed to save split relationship");
                return Err(GitLFSError::GeneralError(String::from(
                    "Header not acceptable!",
                )));
            }
            offset += size;
        }
        tx.commit().await.unwrap();
        tracing::debug!("lfs object  split relationship saved");
    } else {
        // normal mode
        let res = lfs_storage.put_object(&meta.oid, body_bytes).await;
        if res.is_err() {
            lfs_delete_meta(&storage, request_vars).await.unwrap();
            return Err(GitLFSError::GeneralError(String::from(
                "Header not acceptable!",
            )));
        }
    }
    Ok(())
}

/// Download object from storage.
/// when server enable split,  if OID is a complete object, then splice the object and return it.
pub async fn lfs_download_object(
    context: Context,
    oid: String,
) -> Result<impl Stream<Item = Result<Bytes, GitLFSError>>, GitLFSError> {
<<<<<<< HEAD
    let config = &context.config.lfs;
=======
    let oid = &oid;
    let config = context.config.lfs;
>>>>>>> 6fcbdc23
    let stg = context.services.lfs_db_storage.clone();
    let lfs_storage = context.services.lfs_storage.clone();
    if config.enable_split {
        let meta = lfs_get_meta(stg.clone(), oid).await;
        match meta {
            Ok(meta) => {
                // client didn't support split, splice the object and return it.
                let relations = stg.get_lfs_relations(meta.oid).await.unwrap();
                if relations.is_empty() {
                    return Err(GitLFSError::GeneralError(
                        "oid didn't have chunks".to_string(),
                    ));
                }
                let (tx, rx) = tokio::sync::mpsc::channel(1);
                let oid = oid.clone();
                tokio::spawn(async move {
                    let chunks_len = relations.len();
                    for relation in relations {
                        let sub_bytes = lfs_storage.get_object(&relation.sub_oid).await.unwrap();
                        // let _ = tx.send(Ok(Bytes::from(sub_bytes))).await;
                        if let Err(err) = tx.send(Ok(sub_bytes)).await {
                            tracing::error!(
                                "lfs object download failed, failed to send chunk [{}], error: {}",
                                relation.offset,
                                err
                            );
                            break;
                        }
                    }
                    tracing::debug!(
                        "lfs object download completed for oid: {}, {} chunks",
                        oid,
                        chunks_len
                    );
                });
                Ok(ReceiverStream::new(rx))
            }
            Err(_) => {
                // check if the oid is a part of a split object, if so, return the part.
                if !lfs_check_sub_oid_exist(stg, oid).await.unwrap() {
                    return Err(GitLFSError::GeneralError(
                        "oid didn't belong to any object".to_string(),
                    ));
                }

                let bytes = lfs_storage.get_object(oid).await.unwrap();
                // because return type must be `ReceiverStream`, so we need to wrap the bytes into a stream.
                let (tx, rx) = tokio::sync::mpsc::channel(1);
                tx.send(Ok(bytes)).await.unwrap();
                Ok(ReceiverStream::new(rx))
            }
        }
    } else {
        let meta = lfs_get_meta(stg, oid).await.unwrap();
        let bytes = lfs_storage.get_object(&meta.oid).await.unwrap();
        let (tx, rx) = tokio::sync::mpsc::channel(1);
        tx.send(Ok(bytes)).await.unwrap();
        Ok(ReceiverStream::new(rx))
    }
}

/// Download a chunk from a large object.
/// It's used when server didn't have splited chunk, but client request a chunk.
/// If the server enable split, then the chunk must be a splited chunk, rather than a random part of the object.
pub async fn lfs_download_chunk(
    context: Context,
    origin_oid: &str,
    chunk_oid: &String,
    offset: u64,
    size: u64,
) -> Result<Bytes, GitLFSError> {
    let config = &context.config.lfs;
    let stg = context.services.lfs_db_storage.clone();
    let lfs_stg = context.services.lfs_storage.clone();

    // check if the chunk is already exist.
    if config.enable_split {
        let relations = stg.get_lfs_relations(origin_oid.to_owned()).await.unwrap();
        let chunk_relation = relations.iter().find(|r| &r.sub_oid == chunk_oid);
        if chunk_relation.is_none() {
            return Err(GitLFSError::GeneralError(
                "Chunk not found in split object".to_string(),
            ));
        }
        let chunk = lfs_stg.get_object(chunk_oid).await.unwrap();
        Ok(chunk)
    } else {
        // return part of the original object.
        let bytes = lfs_stg.get_object(origin_oid).await.unwrap();
        let chunk_bytes = bytes[offset as usize..(offset + size) as usize].to_vec();
        // check hash
        let chunk_hash = hex::encode(ring::digest::digest(&ring::digest::SHA256, &chunk_bytes));
        if chunk_hash != *chunk_oid {
            return Err(GitLFSError::GeneralError(
                "Chunk hash not match".to_string(),
            ));
        }
        Ok(Bytes::from(chunk_bytes))
    }
}

pub async fn represent(
    rv: &RequestVars,
    meta: &MetaObject,
    download: bool,
    upload: bool,
    use_tus: bool,
    server_url: &str,
) -> Representation {
    let mut rep = Representation {
        oid: meta.oid.to_owned(),
        size: meta.size,
        authenticated: Some(true),
        actions: None,
        error: None,
    };

    let header = {
        let mut header = HashMap::new();
        header.insert("Accept".to_string(), "application/vnd.git-lfs".to_owned());
        if !rv.authorization.is_empty() {
            header.insert("Authorization".to_string(), rv.authorization.to_owned());
        }
        header
    };

    let mut actions = HashMap::new();
    if download {
        actions.insert(
            "download".to_string(),
            create_link(&rv.download_link(server_url.to_string()).await, &header),
        );
    }

    if upload {
        actions.insert(
            "upload".to_string(),
            create_link(&rv.upload_link(server_url.to_string()).await, &header),
        );

        if use_tus {
            actions.insert(
                "verify".to_string(),
                create_link(&rv.verify_link(server_url.to_string()).await, &header),
            );
        }
    }

    if !actions.is_empty() {
        rep.actions = Some(actions);
    }

    rep
}

fn create_link(href: &str, header: &HashMap<String, String>) -> Link {
    Link {
        href: href.to_string(),
        header: header.clone(),
        expires_at: {
            let expire_time: DateTime<Utc> = Utc::now() + Duration::try_seconds(86400).unwrap();
            expire_time.to_rfc3339()
        },
    }
}

/// check if meta file exist in storage.
async fn lfs_file_exist(context: &Context, meta: &MetaObject) -> bool {
    let config = context.config.lfs.clone();
    let storage = context.services.lfs_db_storage.clone();
    let lfs_storage = context.services.lfs_storage.clone();
    if meta.splited && config.enable_split {
        let relations = storage.get_lfs_relations(meta.oid.clone()).await.unwrap();
        if relations.is_empty() {
            return false;
        }
        relations
            .iter()
            .all(|relation| lfs_storage.exist_object(&relation.sub_oid))
    } else {
        lfs_storage.exist_object(&meta.oid)
    }
}

async fn lfs_get_filtered_locks(
    storage: LfsDbStorage,
    refspec: &str,
    path: &str,
    cursor: &str,
    limit: &str,
) -> Result<(Vec<Lock>, String), GitLFSError> {
    let mut locks = (lfs_get_locks(storage, refspec).await).unwrap_or_default();

    tracing::debug!("Locks retrieved: {:?}", locks);

    if !cursor.is_empty() {
        let mut last_seen = -1;
        for (i, v) in locks.iter().enumerate() {
            if v.id == *cursor {
                last_seen = i as i32;
                break;
            }
        }

        if last_seen > -1 {
            locks = locks.split_off(last_seen as usize);
        } else {
            // Cursor not found.
            return Err(GitLFSError::GeneralError("".to_string()));
        }
    }

    if !path.is_empty() {
        let mut filterd = Vec::<Lock>::new();
        for lock in locks.iter() {
            if lock.path == *path {
                filterd.push(Lock {
                    id: lock.id.to_owned(),
                    path: lock.path.to_owned(),
                    owner: lock.owner.clone(),
                    locked_at: lock.locked_at.to_owned(),
                });
            }
        }
        locks = filterd;
    }

    let mut next = "".to_string();
    if !limit.is_empty() {
        let mut size = limit.parse::<i64>().unwrap();
        size = min(size, locks.len() as i64);

        if size + 1 < locks.len() as i64 {
            locks[size as usize].id.clone_into(&mut next);
        }
        let _ = locks.split_off(size as usize);
    }

    Ok((locks, next))
}

async fn lfs_get_locks(storage: LfsDbStorage, refspec: &str) -> Result<Vec<Lock>, GitLFSError> {
    let result = storage.get_lock_by_id(refspec).await.unwrap();
    match result {
        Some(val) => {
            let data = val.data;
            let locks: Vec<Lock> = serde_json::from_str(&data).unwrap();
            Ok(locks)
        }
        None => Err(GitLFSError::GeneralError("".to_string())),
    }
}

async fn lfs_add_lock(
    storage: LfsDbStorage,
    repo: &str,
    locks: Vec<Lock>,
) -> Result<(), GitLFSError> {
    let result = storage.get_lock_by_id(repo).await.unwrap();

    match result {
        // Update
        Some(val) => {
            let d = val.data.to_owned();
            let mut locks_from_data = if !d.is_empty() {
                let locks_from_data: Vec<Lock> = serde_json::from_str(&d).unwrap();
                locks_from_data
            } else {
                vec![]
            };
            let mut locks = locks;
            locks_from_data.append(&mut locks);

            locks_from_data.sort_by(|a, b| {
                a.locked_at
                    .partial_cmp(&b.locked_at)
                    .unwrap_or(std::cmp::Ordering::Equal)
            });
            let d = serde_json::to_string(&locks_from_data).unwrap();

            // must turn into `ActiveModel` before modify, or update failed.
            // let mut val = val.into_active_model();
            // val.data = Set(d);
            let res = storage.update_lock(val, &d).await;
            match res.is_ok() {
                true => Ok(()),
                false => Err(GitLFSError::GeneralError("".to_string())),
            }
        }
        // Insert
        None => {
            let mut locks = locks;
            locks.sort_by(|a, b| {
                a.locked_at
                    .partial_cmp(&b.locked_at)
                    .unwrap_or(std::cmp::Ordering::Equal)
            });
            let data = serde_json::to_string(&locks).unwrap();
            let lock_to = lfs_locks::Model {
                id: repo.to_owned(),
                data: data.to_owned(),
            };

            let res = storage.new_lock(lock_to).await;
            match res.is_ok() {
                true => Ok(()),
                false => Err(GitLFSError::GeneralError("".to_string())),
            }
        }
    }
}

async fn lfs_get_meta(storage: LfsDbStorage, oid: &str) -> Result<MetaObject, GitLFSError> {
    let result = storage.get_lfs_object(oid.to_owned()).await.unwrap();

    match result {
        Some(val) => Ok(MetaObject {
            oid: val.oid,
            size: val.size,
            exist: val.exist,
            splited: val.splited,
        }),
        None => Err(GitLFSError::GeneralError("".to_string())),
    }
}

async fn lfs_put_meta(
    storage: LfsDbStorage,
    v: &RequestVars,
    splited: bool,
) -> Result<MetaObject, GitLFSError> {
    // Check if already exist.
    let result = storage.get_lfs_object(v.oid.clone()).await.unwrap();
    if let Some(result) = result {
        return Ok(MetaObject {
            oid: result.oid,
            size: result.size,
            exist: true,
            splited: result.splited,
        });
    }

    // Put into database if not exist.
    let meta = MetaObject {
        oid: v.oid.to_string(),
        size: v.size,
        exist: true,
        splited,
    };

    let meta_to = lfs_objects::Model {
        oid: meta.oid.to_owned(),
        size: meta.size.to_owned(),
        exist: true,
        splited,
    };

    let res = storage.new_lfs_object(meta_to).await;
    match res {
        Ok(_) => Ok(meta),
        Err(err) => Err(GitLFSError::GeneralError(err.to_string())),
    }
}

async fn lfs_delete_meta(storage: &LfsDbStorage, v: &RequestVars) -> Result<(), GitLFSError> {
    let res = storage.delete_lfs_object(v.oid.to_owned()).await;
    lfs_delete_all_relations(storage.clone(), &v.oid)
        .await
        .unwrap();
    match res {
        Ok(_) => Ok(()),
        Err(_) => Err(GitLFSError::GeneralError("".to_string())),
    }
}

async fn delete_lock(
    storage: LfsDbStorage,
    repo: &str,
    _user: Option<String>,
    id: &str,
    force: bool,
) -> Result<Lock, GitLFSError> {
    let result = storage.get_lock_by_id(repo).await.unwrap();
    match result {
        // Exist, then delete.
        Some(val) => {
            let d = val.data.to_owned();
            let locks_from_data = if !d.is_empty() {
                let locks_from_data: Vec<Lock> = serde_json::from_str(&d).unwrap();
                locks_from_data
            } else {
                vec![]
            };

            let mut new_locks = Vec::<Lock>::new();
            let mut lock_to_delete = Lock {
                id: "".to_owned(),
                path: "".to_owned(),
                owner: None,
                locked_at: {
                    let locked_at: DateTime<Utc> = DateTime::<Utc>::MIN_UTC;
                    locked_at.to_rfc3339()
                },
            };

            for lock in locks_from_data.iter() {
                if lock.id == *id {
                    if Option::is_some(&lock.owner) && !force {
                        return Err(GitLFSError::GeneralError("".to_string()));
                    }
                    lock.id.clone_into(&mut lock_to_delete.id);
                    lock.path.clone_into(&mut lock_to_delete.path);
                    lock_to_delete.owner.clone_from(&lock.owner);
                    lock.locked_at.clone_into(&mut lock_to_delete.locked_at);
                } else if !lock.id.is_empty() {
                    new_locks.push(Lock {
                        id: lock.id.to_owned(),
                        path: lock.path.to_owned(),
                        owner: lock.owner.clone(),
                        locked_at: lock.locked_at.to_owned(),
                    });
                }
            }
            if lock_to_delete.id.is_empty() {
                return Err(GitLFSError::GeneralError("".to_string()));
            }

            // No locks remains, delete the repo from database.
            if new_locks.is_empty() {
                storage.delete_lock_by_id(repo.to_owned()).await;
                return Ok(lock_to_delete);
            }

            // Update remaining locks.
            let data = serde_json::to_string(&new_locks).unwrap();
            let res = storage.update_lock(val, &data).await;
            match res.is_ok() {
                true => Ok(lock_to_delete),
                false => Err(GitLFSError::GeneralError("".to_string())),
            }
        }
        // Not exist, error.
        None => Err(GitLFSError::GeneralError("".to_string())),
    }
}

/// put relation, ignore if already exist.
async fn lfs_put_relation(
    tx: &DatabaseTransaction,
    ori_oid: &String,
    sub_oid: &String,
    offset: i64,
    size: i64,
) -> Result<(), GitLFSError> {
    let relation = lfs_split_relations::Model {
        ori_oid: ori_oid.to_owned(),
        sub_oid: sub_oid.to_owned(),
        offset,
        size,
    };
    let result = lfs_split_relations::Entity::insert(relation.into_active_model())
        .exec(tx)
        .await;
    match result {
        Ok(_) => Ok(()),
        Err(e) => {
            if e.to_string().contains("duplicate key value") {
                Ok(())
            } else {
                Err(GitLFSError::GeneralError(e.to_string()))
            }
        }
    }
}

/// delete all relations of an object if it exists. do nothing if not.
async fn lfs_delete_all_relations(
    storage: LfsDbStorage,
    ori_oid: &String,
) -> Result<(), GitLFSError> {
    let relations = storage.get_lfs_relations(ori_oid.to_owned()).await.unwrap();
    for relation in relations {
        let _ = storage.delete_lfs_relation(relation).await;
    }
    Ok(())
}

async fn lfs_check_sub_oid_exist(
    storage: LfsDbStorage,
    sub_oid: &String,
) -> Result<bool, GitLFSError> {
    let result = storage.get_lfs_relations_ori_oid(sub_oid).await.unwrap();
    Ok(!result.is_empty())
}<|MERGE_RESOLUTION|>--- conflicted
+++ resolved
@@ -363,12 +363,8 @@
     context: Context,
     oid: String,
 ) -> Result<impl Stream<Item = Result<Bytes, GitLFSError>>, GitLFSError> {
-<<<<<<< HEAD
+    let oid = &oid;
     let config = &context.config.lfs;
-=======
-    let oid = &oid;
-    let config = context.config.lfs;
->>>>>>> 6fcbdc23
     let stg = context.services.lfs_db_storage.clone();
     let lfs_storage = context.services.lfs_storage.clone();
     if config.enable_split {
